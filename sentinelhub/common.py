"""Module implementing classes common to all modules of the package (such as the bounding box class).

Representing bounding box can be confusing. If a function expects bbox as a list of four coordinates,
is it [lng1, lat1, lng2, lat2]? Or is it something else? And what CRS does it expect? Is the CRS a
separate parameter?

In this module the BBox class provides the canonical representation of a BBox that all the functions and
classes of the sentinelhub package use, solving these issues.

Available classes:
 - BBox, represent a bounding box in a given CRS
"""

import shapely.geometry

from shapely.ops import transform
from .constants import CRS
from .geo_utils import transform_point


class BBox:
    """ Class representing a bounding box in a given CRS.

    Throughout the sentinelhub package this class serves as the canonical representation of a bounding
    box. It can instantiate itself from multiple representations:

        1) ``((min_x,min_y),(max_x,max_y))``,
        2) ``(min_x,min_y,max_x,max_y)``,
        3) ``[min_x,min_y,max_x,max_y]``,
        4) ``[[min_x, min_y],[max_x,max_y]]``,
        5) ``[(min_x, min_y),(max_x,max_y)]``,
        6) ``([min_x, min_y],[max_x,max_y])``,
        7) ``'min_x,min_y,max_x,max_y'``,
        8) ``{'min_x':min_x, 'max_x':max_x, 'min_y':min_y, 'max_y':max_y}``,
        9) ``bbox``, where ``bbox`` is an instance of ``BBox``.

    Note that BBox coordinate system depends on ``crs`` parameter:
        - In case of ``constants.CRS.WGS84`` axis x represents longitude and axis y represents latitude
        - In case of ``constants.CRS.POP_WEB`` axis x represents easting and axis y represents northing
        - In case of ``constants.CRS.UTM_*`` axis x represents easting and axis y represents northing

    :param bbox: a bbox in a number of representations.
    :param crs: Coordinate Reference System that bbox is in. Expect one of the constants from the ``const.CRS`` enum.
    :type crs: constants.CRS
    """
    def __init__(self, bbox, crs):
        x_fst, y_fst, x_snd, y_snd = BBox._to_tuple(bbox)
        self.min_x = min(x_fst, x_snd)
        self.max_x = max(x_fst, x_snd)
        self.min_y = min(y_fst, y_snd)
        self.max_y = max(y_fst, y_snd)
        self.crs = CRS(crs)

    def __iter__(self):
        return iter(self.get_lower_left() + self.get_upper_right())

    def get_lower_left(self):
        """ Returns the lower left vertex of the bounding box

        :return: min_x, min_y
        :rtype: (float, float)
        """
        return self.min_x, self.min_y

    def get_upper_right(self):
        """ Returns the upper right vertex of the bounding box

        :return: max_x, max_y
        :rtype: (float, float)
        """
        return self.max_x, self.max_y

    def get_middle(self):
        """ Returns the middle point of the bounding box

        :return: middle point
        :rtype: (float, float)
        """
        return (self.min_x + self.max_x) / 2, (self.min_y + self.max_y) / 2

    def get_crs(self):
        """ Returns the coordinate reference system (CRS) of the bounding box.

        :return: CRS that the BBox is given in
        :rtype: constants.CRS
        """
        return self.crs

    def transform(self, target_crs):
        """ Transforms BBox from current CRS to target CRS

        :param target_crs: target CRS
        :type target_crs: constants.CRS
        :return: bounding box in target CRS
        :rtype: common.BBox
        """
        self.min_x, self.min_y = transform_point(self.get_lower_left(), self.crs, target_crs)
        self.max_x, self.max_y = transform_point(self.get_upper_right(), self.crs, target_crs)
        self.crs = target_crs

    def get_polygon(self, reverse=False):
        """ Returns a list of coordinates of 5 points describing a polygon. Points are listed in clockwise order, first
        point is the same as the last.

        :param reverse: True if x and y coordinates should be switched and False otherwise
        :type reverse: bool
        :return: `[[x_1, y_1], ... , [x_5, y_5]]`
        :rtype: list(list(float))
        """
        polygon = [[self.min_x, self.min_y],
                   [self.min_x, self.max_y],
                   [self.max_x, self.max_y],
                   [self.max_x, self.min_y],
                   [self.min_x, self.min_y]]
        if reverse:
            for i, point in enumerate(polygon):
                polygon[i] = point[::-1]
        return polygon

    def get_geojson(self):
        """ Returns polygon geometry in GeoJSON format

        :return: A dictionary in GeoJSON format
        :rtype: dict
        """
        return {'type': 'Polygon',
                'crs': {'type': 'name',
                        'properties': {'name': 'urn:ogc:def:crs:EPSG::{}'.format(self.get_crs().value)}},
                'coordinates': [self.get_polygon()]
                }

    def get_geometry(self):
        """ Returns polygon geometry in shapely format

        :return: A polygon in shapely format
        :rtype: shapely.geometry.polygon.Polygon
        """
        return shapely.geometry.Polygon(self.get_polygon())

    def get_partition(self, num_x=1, num_y=1):
        """ Partitions bounding box into smaller bounding boxes of the same size.

        :param num_x: Number of parts BBox will be horizontally divided into.
        :type num_x: int
        :param num_y: Number of parts BBox will be vertically divided into.
        :type num_y: int or None
        :return: Two-dimensional list of smaller bounding boxes. Their location is
        :rtype: list(list(BBox))
        """
        size_x, size_y = (self.max_x - self.min_x) / num_x, (self.max_y - self.min_y) / num_y
        return [[BBox([self.min_x + i * size_x, self.min_y + j * size_y,
                       self.min_x + (i + 1) * size_x, self.min_y + (j + 1) * size_y],
                      crs=self.crs) for j in range(num_y)] for i in range(num_x)]

    def __repr__(self):
        return "{}((({}, {}), ({}, {})), crs={})".format(self.__class__.__name__, self.min_x, self.min_y, self.max_x,
                                                         self.max_y, self.crs)

    def __str__(self, reverse=False):
        """ Transforms bounding box into string of coordinates

        :param reverse: True if x and y coordinates should be switched and False otherwise
        :type reverse: bool
        :return: String of coordinates
        :rtype: str
        """
        if reverse:
            return "{},{},{},{}".format(self.min_y, self.min_x, self.max_y, self.max_x)
        return "{},{},{},{}".format(self.min_x, self.min_y, self.max_x, self.max_y)

    def __eq__(self, other):
        """ Method for comparing two bounding boxes

        :param other: Another bounding box object
        :type other: BBox
        :return: `True` if bounding boxes have the same coordinates and the same CRS and `False otherwise
        :rtype: bool
        """
        return list(self) == list(other) and self.crs == other.crs

    @staticmethod
    def _to_tuple(bbox):
        """ Converts the input bbox representation (see the constructor docstring for a list of valid representations)
            into a flat tuple

        :param bbox: A bbox in one of 7 forms listed in the class description.
        :return: A flat tuple of size
        :raises: TypeError
        """
        if isinstance(bbox, (list, tuple)):
            return BBox._tuple_from_list_or_tuple(bbox)
        if isinstance(bbox, str):
            return BBox._tuple_from_str(bbox)
        if isinstance(bbox, dict):
            return BBox._tuple_from_dict(bbox)
        if isinstance(bbox, BBox):
            return BBox._tuple_from_bbox(bbox)
        raise TypeError('Invalid bbox representation')

    @staticmethod
    def _tuple_from_list_or_tuple(bbox):
        """ Converts a list or tuple representation of a bbox into a flat tuple representation.

        :param bbox: a list or tuple with 4 coordinates that is either flat or nested
        :return: tuple (min_x,min_y,max_x,max_y)
        :raises: TypeError
        """
        if len(bbox) == 4:
            return tuple(map(float, bbox))
        if len(bbox) == 2 and all([isinstance(point, (list, tuple)) for point in bbox]):
            return BBox._tuple_from_list_or_tuple(bbox[0] + bbox[1])
        raise TypeError('Expected a valid list or tuple representation of a bbox')

    @staticmethod
    def _tuple_from_str(bbox):
        """ Parses a string of numbers separated by any combination of commas and spaces

        :param bbox: e.g. str of the form `min_x ,min_y  max_x, max_y`
        :return: tuple (min_x,min_y,max_x,max_y)
        """
        return tuple([float(s) for s in bbox.replace(',', ' ').split() if s])

    @staticmethod
    def _tuple_from_dict(bbox):
        """ Converts a dictionary representation of a bbox into a flat tuple representation

        :param bbox: a dict with keys "min_x, "min_y", "max_x", and "max_y"
        :return: tuple (min_x,min_y,max_x,max_y)
        :raises: KeyError
        """
        return bbox['min_x'], bbox['min_y'], bbox['max_x'], bbox['max_y']

    @staticmethod
    def _tuple_from_bbox(bbox):
        """ Converts a BBox instance into a tuple

        :param bbox: An instance of the BBox type
        :return: tuple (min_x, min_y, max_x, max_y)
        """
        return bbox.get_lower_left() + bbox.get_upper_right()


class Geometry:
    """ shapely Polygon + CRS

    :param polygon: shapely Polygon or MultiPolygon
<<<<<<< HEAD
    :type: shapely.geometry.Polyong or shapely.geometry.MultiPolygon
=======
    :type: shapely.geometry.Polygon or shapely.geometry.MultiPolygon
>>>>>>> 45460b4b
    :param crs: Coordinate Reference System that bbox is in. Expect one of the constants from the ``const.CRS`` enum.
    :type crs: constants.CRS
    """
    def __init__(self, polygon, crs):
        self.polygon = polygon
        self.crs = CRS(crs)

    def get_crs(self):
        """ Returns the coordinate reference system (CRS) of the bounding box.

        :return: CRS that the (multi)polygon is given in
        :rtype: constants.CRS
        """
        return self.crs

    def get_polygon(self):
        """ Returns the (multi)polygon.

        :return: (multi)polygon
        :rtype: shapely.geometry.(Multi)Polygon
        """
        return self.polygon

    def to_wkt(self):
<<<<<<< HEAD
=======
        """ Transforms geometry object into `Well-known text` format

        :return: string in WKT format
        :rtype: str
        """
>>>>>>> 45460b4b
        if self.crs == CRS.WGS84:
            polygon = transform(lambda x, y: (y, x), self.polygon)
        else:
            polygon = self.polygon
        return polygon.wkt<|MERGE_RESOLUTION|>--- conflicted
+++ resolved
@@ -244,11 +244,7 @@
     """ shapely Polygon + CRS
 
     :param polygon: shapely Polygon or MultiPolygon
-<<<<<<< HEAD
-    :type: shapely.geometry.Polyong or shapely.geometry.MultiPolygon
-=======
     :type: shapely.geometry.Polygon or shapely.geometry.MultiPolygon
->>>>>>> 45460b4b
     :param crs: Coordinate Reference System that bbox is in. Expect one of the constants from the ``const.CRS`` enum.
     :type crs: constants.CRS
     """
@@ -273,14 +269,11 @@
         return self.polygon
 
     def to_wkt(self):
-<<<<<<< HEAD
-=======
         """ Transforms geometry object into `Well-known text` format
 
         :return: string in WKT format
         :rtype: str
         """
->>>>>>> 45460b4b
         if self.crs == CRS.WGS84:
             polygon = transform(lambda x, y: (y, x), self.polygon)
         else:
